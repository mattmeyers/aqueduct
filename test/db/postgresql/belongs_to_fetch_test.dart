--- conflicted
+++ resolved
@@ -28,19 +28,11 @@
 
   group("Assign non-join matchers to belongsToProperty", () {
     test("Can use whereRelatedByValue", () async {
-<<<<<<< HEAD
       var q = new Query<ChildObject>()..where.parents = whereRelatedByValue(1);
       var results = await q.fetch();
 
       expect(results.length,
           rootObjects.firstWhere((r) => r.id == 1).children.length);
-=======
-      var q = new Query<ChildObject>()
-          ..where.parents = whereRelatedByValue(1);
-      var results = await q.fetch();
-
-      expect(results.length, rootObjects.firstWhere((r) => r.id == 1).children.length);
->>>>>>> 589c5624
       for (var child in rootObjects.first.children) {
         var matching = results.firstWhere((c) => c.id == child.id);
         expect(child.value1, matching.value1);
@@ -49,7 +41,6 @@
       }
     });
 
-<<<<<<< HEAD
     test(
         "Can match on belongsTo relationship's primary key, does not cause join",
         () async {
@@ -58,14 +49,6 @@
 
       expect(results.length,
           rootObjects.firstWhere((r) => r.id == 1).children.length);
-=======
-    test("Can match on belongsTo relationship's primary key, does not cause join", () async {
-      var q = new Query<ChildObject>()
-        ..where.parents.id = whereEqualTo(1);
-      var results = await q.fetch();
-
-      expect(results.length, rootObjects.firstWhere((r) => r.id == 1).children.length);
->>>>>>> 589c5624
       for (var child in rootObjects.first.children) {
         var matching = results.firstWhere((c) => c.id == child.id);
         expect(child.value1, matching.value1);
@@ -75,7 +58,6 @@
     });
 
     test("Can use whereNull", () async {
-<<<<<<< HEAD
       var q = new Query<ChildObject>()..where.parents = whereNull;
       var results = await q.fetch();
 
@@ -98,38 +80,10 @@
       childrenNotChild.forEach((c) {
         expect(results.firstWhere((resultChild) => c.id == resultChild.id),
             isNotNull);
-=======
-      var q = new Query<ChildObject>()
-        ..where.parents = whereNull;
-      var results = await q.fetch();
-
-      var childNotChildren = rootObjects
-          .expand((r) => [r.child])
-          .where((c) => c != null)
-          .toList();
-
-      expect(results.length, childNotChildren.length);
-      childNotChildren.forEach((c) {
-        expect(results.firstWhere((resultChild) => c.id == resultChild.id), isNotNull);
       });
-
-      q = new Query<ChildObject>()
-        ..where.parent = whereNull;
-      results = await q.fetch();
-
-      var childrenNotChild = rootObjects
-          .expand((r) => r.children ?? [])
-          .toList();
-
-      expect(results.length, childrenNotChild.length);
-      childrenNotChild.forEach((c) {
-        expect(results.firstWhere((resultChild) => c.id == resultChild.id), isNotNull);
->>>>>>> 589c5624
-      });
     });
 
     test("Can use whereNotNull", () async {
-<<<<<<< HEAD
       var q = new Query<ChildObject>()..where.parents = whereNull;
       var results = await q.fetch();
 
@@ -151,50 +105,19 @@
       childrenNotChild.forEach((c) {
         expect(results.firstWhere((resultChild) => c.id == resultChild.id),
             isNotNull);
-=======
-      var q = new Query<ChildObject>()
-        ..where.parents = whereNull;
-      var results = await q.fetch();
-
-      var childNotChildren = rootObjects
-          .expand((r) => [r.child])
-          .where((c) => c != null)
-          .toList();
-
-      expect(results.length, childNotChildren.length);
-      childNotChildren.forEach((c) {
-        expect(results.firstWhere((resultChild) => c.id == resultChild.id), isNotNull);
-      });
-
-      q = new Query<ChildObject>()
-        ..where.parent = whereNull;
-      results = await q.fetch();
-      var childrenNotChild = rootObjects
-          .expand((r) => r.children ?? [])
-          .toList();
-
-      expect(results.length, childrenNotChild.length);
-      childrenNotChild.forEach((c) {
-        expect(results.firstWhere((resultChild) => c.id == resultChild.id), isNotNull);
->>>>>>> 589c5624
       });
     });
   });
 
   test("Multiple joins from same table", () async {
     var q = new Query<ChildObject>()
-<<<<<<< HEAD
       ..sortDescriptors = [
         new QuerySortDescriptor("id", QuerySortOrder.ascending)
       ]
-=======
-      ..sortDescriptors = [new QuerySortDescriptor("id", QuerySortOrder.ascending)]
->>>>>>> 589c5624
       ..joinOn((c) => c.parent)
       ..joinOn((c) => c.parents);
     var results = await q.fetch();
 
-<<<<<<< HEAD
     expect(
         results.map((c) => c.asMap()).toList(),
         equals([
@@ -208,24 +131,10 @@
           fullObjectMap(8, and: {"parents": null, "parent": fullObjectMap(3)}),
           fullObjectMap(9, and: {"parents": fullObjectMap(4), "parent": null})
         ]));
-=======
-    expect(results.map((c) => c.asMap()).toList(), equals([
-      fullObjectMap(1, and: {"parents": null, "parent": fullObjectMap(1)}),
-      fullObjectMap(2, and: {"parents": fullObjectMap(1), "parent": null}),
-      fullObjectMap(3, and: {"parents": fullObjectMap(1), "parent": null}),
-      fullObjectMap(4, and: {"parents": fullObjectMap(1), "parent": null}),
-      fullObjectMap(5, and: {"parents": fullObjectMap(1), "parent": null}),
-      fullObjectMap(6, and: {"parents": null, "parent": fullObjectMap(2)}),
-      fullObjectMap(7, and: {"parents": fullObjectMap(2), "parent": null}),
-      fullObjectMap(8, and: {"parents": null, "parent": fullObjectMap(3)}),
-      fullObjectMap(9, and: {"parents": fullObjectMap(4), "parent": null})
-    ]));
->>>>>>> 589c5624
   });
 
   group("Join on parent of hasMany relationship", () {
     test("Standard join", () async {
-<<<<<<< HEAD
       var q = new Query<ChildObject>()..joinOn((c) => c.parents);
       var results = await q.fetch();
 
@@ -256,28 +165,10 @@
             }),
             fullObjectMap(9, and: {"parents": fullObjectMap(4), "parent": null})
           ]));
-=======
-      var q = new Query<ChildObject>()
-          ..joinOn((c) => c.parents);
-      var results = await q.fetch();
-
-      expect(results.map((c) => c.asMap()).toList(), equals([
-        fullObjectMap(1, and: {"parents": null, "parent": {"id" : 1}}),
-        fullObjectMap(2, and: {"parents": fullObjectMap(1), "parent": null}),
-        fullObjectMap(3, and: {"parents": fullObjectMap(1), "parent": null}),
-        fullObjectMap(4, and: {"parents": fullObjectMap(1), "parent": null}),
-        fullObjectMap(5, and: {"parents": fullObjectMap(1), "parent": null}),
-        fullObjectMap(6, and: {"parents": null, "parent": {"id": 2}}),
-        fullObjectMap(7, and: {"parents": fullObjectMap(2), "parent": null}),
-        fullObjectMap(8, and: {"parents": null, "parent": {"id": 3}}),
-        fullObjectMap(9, and: {"parents": fullObjectMap(4), "parent": null})
-      ]));
->>>>>>> 589c5624
     });
 
     test("Nested join", () async {
       var q = new Query<GrandChildObject>();
-<<<<<<< HEAD
       q.joinOn((c) => c.parents)..joinOn((c) => c.parents);
       var results = await q.fetch();
 
@@ -326,38 +217,13 @@
                   and: {"parents": fullObjectMap(1), "parent": null})
             }),
           ]));
-=======
-      q.joinOn((c) => c.parents)
-        ..joinOn((c) => c.parents);
-      var results = await q.fetch();
-
-      expect(results.map((g) => g.asMap()).toList(), equals([
-        fullObjectMap(1, and: {"parents": null, "parent": {"id": 1}}),
-        fullObjectMap(2, and: {"parent": null,
-          "parents": fullObjectMap(1, and: {"parents": null, "parent": {"id": 1}})}),
-        fullObjectMap(3, and: {"parent": null,
-          "parents": fullObjectMap(1, and: {"parents": null, "parent": {"id": 1}})}),
-        fullObjectMap(4, and: {"parents": null, "parent": {"id": 2}}),
-        fullObjectMap(5, and: {"parent": null,
-          "parents": fullObjectMap(2, and: {"parents": fullObjectMap(1), "parent": null})}),
-        fullObjectMap(6, and: {"parent": null,
-          "parents": fullObjectMap(2, and: {"parents": fullObjectMap(1), "parent": null})}),
-        fullObjectMap(7, and: {"parents": null, "parent": {"id": 3}}),
-        fullObjectMap(8, and: {"parent": null,
-          "parents": fullObjectMap(4, and: {"parents": fullObjectMap(1), "parent": null})}),
-      ]));
->>>>>>> 589c5624
     });
 
     test("Bidirectional join", () async {
       var q = new Query<ChildObject>()
-<<<<<<< HEAD
         ..sortDescriptors = [
           new QuerySortDescriptor("id", QuerySortOrder.ascending)
         ]
-=======
-        ..sortDescriptors = [new QuerySortDescriptor("id", QuerySortOrder.ascending)]
->>>>>>> 589c5624
         ..joinMany((c) => c.grandChildren)
         ..joinOn((c) => c.parents);
 
@@ -368,7 +234,6 @@
         c.grandChildren.sort((g1, g2) => g1.id.compareTo(g2.id));
       });
 
-<<<<<<< HEAD
       expect(
           results.map((c) => c.asMap()).toList(),
           equals([
@@ -441,37 +306,12 @@
               "grandChildren": []
             })
           ]));
-=======
-      expect(results.map((c) => c.asMap()).toList(), equals([
-        fullObjectMap(1, and: {"parents": null, "parent": {"id" : 1},
-          "grandChildren": [
-            fullObjectMap(2, and: {"parents": {"id": 1}, "parent": null}),
-            fullObjectMap(3, and: {"parents": {"id": 1}, "parent": null})
-          ]}),
-        fullObjectMap(2, and: {"parents": fullObjectMap(1), "parent": null,
-          "grandChildren": [
-            fullObjectMap(5, and: {"parents": {"id": 2}, "parent": null}),
-            fullObjectMap(6, and: {"parents": {"id": 2}, "parent": null})
-          ]}),
-        fullObjectMap(3, and: {"parents": fullObjectMap(1), "parent": null, "grandChildren": []}),
-        fullObjectMap(4, and: {"parents": fullObjectMap(1), "parent": null,
-          "grandChildren": [
-            fullObjectMap(8, and: {"parents": {"id": 4}, "parent": null}),
-          ]}),
-        fullObjectMap(5, and: {"parents": fullObjectMap(1), "parent": null, "grandChildren": []}),
-        fullObjectMap(6, and: {"parents": null, "parent": {"id": 2}, "grandChildren": []}),
-        fullObjectMap(7, and: {"parents": fullObjectMap(2), "parent": null, "grandChildren": []}),
-        fullObjectMap(8, and: {"parents": null, "parent": {"id": 3}, "grandChildren": []}),
-        fullObjectMap(9, and: {"parents": fullObjectMap(4), "parent": null, "grandChildren": []})
-      ]));
->>>>>>> 589c5624
     });
   });
 
   group("Join on parent of hasOne relationship", () {
     test("Standard join", () async {
       var q = new Query<ChildObject>()
-<<<<<<< HEAD
         ..sortDescriptors = [
           new QuerySortDescriptor("id", QuerySortOrder.ascending)
         ]
@@ -512,28 +352,10 @@
               "parent": null
             })
           ]));
-=======
-        ..sortDescriptors = [new QuerySortDescriptor("id", QuerySortOrder.ascending)]
-        ..joinOn((c) => c.parent);
-      var results = await q.fetch();
-
-      expect(results.map((c) => c.asMap()).toList(), equals([
-        fullObjectMap(1, and: {"parents": null, "parent": fullObjectMap(1)}),
-        fullObjectMap(2, and: {"parents": {"id": 1}, "parent": null}),
-        fullObjectMap(3, and: {"parents": {"id": 1}, "parent": null}),
-        fullObjectMap(4, and: {"parents": {"id": 1}, "parent": null}),
-        fullObjectMap(5, and: {"parents": {"id": 1}, "parent": null}),
-        fullObjectMap(6, and: {"parents": null, "parent": fullObjectMap(2)}),
-        fullObjectMap(7, and: {"parents": {"id": 2}, "parent": null}),
-        fullObjectMap(8, and: {"parents": null, "parent": fullObjectMap(3)}),
-        fullObjectMap(9, and: {"parents": {"id": 4}, "parent": null})
-      ]));
->>>>>>> 589c5624
     });
 
     test("Nested join", () async {
       var q = new Query<GrandChildObject>()
-<<<<<<< HEAD
         ..sortDescriptors = [
           new QuerySortDescriptor("id", QuerySortOrder.ascending)
         ];
@@ -585,31 +407,11 @@
               "parents": {"id": 4}
             })
           ]));
-=======
-        ..sortDescriptors = [new QuerySortDescriptor("id", QuerySortOrder.ascending)];
-
-      q.joinOn((c) => c.parent)
-        ..joinOn((c) => c.parent);
-
-      var results = await q.fetch();
-
-      expect(results.map((g) => g.asMap()).toList(), equals([
-        fullObjectMap(1, and: {"parents": null, "parent": fullObjectMap(1, and: {"parents": null, "parent": fullObjectMap(1)})}),
-        fullObjectMap(2, and: {"parent": null, "parents": {"id": 1}}),
-        fullObjectMap(3, and: {"parent": null, "parents": {"id": 1}}),
-        fullObjectMap(4, and: {"parents": null, "parent": fullObjectMap(2, and: {"parents": {"id": 1}, "parent": null})}),
-        fullObjectMap(5, and: {"parent": null, "parents": {"id": 2}}),
-        fullObjectMap(6, and: {"parent": null, "parents": {"id": 2}}),
-        fullObjectMap(7, and: {"parents": null, "parent": fullObjectMap(3, and: {"parents": {"id": 1}, "parent": null})}),
-        fullObjectMap(8, and: {"parent": null, "parents": {"id": 4}})
-      ]));
->>>>>>> 589c5624
     });
   });
 
   group("Implicit joins", () {
     test("Standard implicit join", () async {
-<<<<<<< HEAD
       var q = new Query<ChildObject>()..where.parents.value1 = whereEqualTo(1);
       var results = await q.fetch();
 
@@ -633,24 +435,11 @@
               "parents": {"id": 1}
             }),
           ]));
-=======
-      var q = new Query<ChildObject>()
-          ..where.parents.value1 = whereEqualTo(1);
-      var results = await q.fetch();
-
-      expect(results.map((c) => c.asMap()).toList(), equals([
-        fullObjectMap(2, and: {"parent": null, "parents": {"id": 1}}),
-        fullObjectMap(3, and: {"parent": null, "parents": {"id": 1}}),
-        fullObjectMap(4, and: {"parent": null, "parents": {"id": 1}}),
-        fullObjectMap(5, and: {"parent": null, "parents": {"id": 1}}),
-      ]));
->>>>>>> 589c5624
     });
 
     test("Nested implicit joins", () async {
       var q = new Query<GrandChildObject>()
         ..where.parents.parents.value1 = whereEqualTo(1)
-<<<<<<< HEAD
         ..sortDescriptors = [
           new QuerySortDescriptor("id", QuerySortOrder.ascending)
         ];
@@ -696,32 +485,10 @@
               "parents": {"id": 4}
             }),
           ]));
-=======
-        ..sortDescriptors = [new QuerySortDescriptor("id", QuerySortOrder.ascending)];
-      var results = await q.fetch();
-
-      expect(results.map((c) => c.asMap()).toList(), equals([
-        fullObjectMap(5, and: {"parent": null, "parents": {"id": 2}}),
-        fullObjectMap(6, and: {"parent": null, "parents": {"id": 2}}),
-        fullObjectMap(8, and: {"parent": null, "parents": {"id": 4}}),
-      ]));
-
-      q = new Query<GrandChildObject>()
-        ..where.parents.parents = whereRelatedByValue(1)
-        ..sortDescriptors = [new QuerySortDescriptor("id", QuerySortOrder.ascending)];
-      results = await q.fetch();
-
-      expect(results.map((c) => c.asMap()).toList(), equals([
-        fullObjectMap(5, and: {"parent": null, "parents": {"id": 2}}),
-        fullObjectMap(6, and: {"parent": null, "parents": {"id": 2}}),
-        fullObjectMap(8, and: {"parent": null, "parents": {"id": 4}}),
-      ]));
->>>>>>> 589c5624
     });
 
     test("Bidirectional implicit join", () async {
       var q = new Query<ChildObject>()
-<<<<<<< HEAD
         ..where.parents.id = whereEqualTo(1)
         ..where.grandChild = whereNotNull;
       var results = await q.fetch();
@@ -739,18 +506,4 @@
           ]));
     });
   });
-}
-=======
-          ..where.parents.id = whereEqualTo(1)
-          ..where.grandChild = whereNotNull;
-      var results = await q.fetch();
-      expect(results.map((c) => c.asMap()).toList(), equals([
-        fullObjectMap(2, and: {"parent": null, "parents": {"id": 1}}),
-        fullObjectMap(3, and: {"parent": null, "parents": {"id": 1}}),
-      ]));
-    });
-  });
-
-
-}
->>>>>>> 589c5624
+}